#ifndef __RECOMP_ANALYSIS_H__
#define __RECOMP_ANALYSIS_H__

#include <cstdint>
#include <optional>
#include <vector>

#include "recompiler/context.h"

namespace N64Recomp {
<<<<<<< HEAD
    struct JumpTable {
        uint32_t vram;
        uint32_t addend_reg;
        uint32_t rom;
        uint32_t lw_vram;
        uint32_t addu_vram;
        uint32_t jr_vram;
        std::optional<uint32_t> got_offset;
        std::vector<uint32_t> entries;

        JumpTable(uint32_t vram, uint32_t addend_reg, uint32_t rom, uint32_t lw_vram, uint32_t addu_vram, uint32_t jr_vram, std::optional<uint32_t> got_offset, std::vector<uint32_t>&& entries)
                : vram(vram), addend_reg(addend_reg), rom(rom), lw_vram(lw_vram), addu_vram(addu_vram), jr_vram(jr_vram), got_offset(got_offset), entries(std::move(entries)) {}
    };

=======
>>>>>>> 49bf144b
    struct AbsoluteJump {
        uint32_t jump_target;
        uint32_t instruction_vram;

        AbsoluteJump(uint32_t jump_target, uint32_t instruction_vram) : jump_target(jump_target), instruction_vram(instruction_vram) {}
    };

    struct FunctionStats {
        std::vector<JumpTable> jump_tables;
    };

    bool analyze_function(const Context& context, const Function& function, const std::vector<rabbitizer::InstructionCpu>& instructions, FunctionStats& stats);
}

#endif<|MERGE_RESOLUTION|>--- conflicted
+++ resolved
@@ -2,29 +2,11 @@
 #define __RECOMP_ANALYSIS_H__
 
 #include <cstdint>
-#include <optional>
 #include <vector>
 
 #include "recompiler/context.h"
 
 namespace N64Recomp {
-<<<<<<< HEAD
-    struct JumpTable {
-        uint32_t vram;
-        uint32_t addend_reg;
-        uint32_t rom;
-        uint32_t lw_vram;
-        uint32_t addu_vram;
-        uint32_t jr_vram;
-        std::optional<uint32_t> got_offset;
-        std::vector<uint32_t> entries;
-
-        JumpTable(uint32_t vram, uint32_t addend_reg, uint32_t rom, uint32_t lw_vram, uint32_t addu_vram, uint32_t jr_vram, std::optional<uint32_t> got_offset, std::vector<uint32_t>&& entries)
-                : vram(vram), addend_reg(addend_reg), rom(rom), lw_vram(lw_vram), addu_vram(addu_vram), jr_vram(jr_vram), got_offset(got_offset), entries(std::move(entries)) {}
-    };
-
-=======
->>>>>>> 49bf144b
     struct AbsoluteJump {
         uint32_t jump_target;
         uint32_t instruction_vram;
