#include <vector>
#include <set>
#include <unordered_set>
#include <unordered_map>
#include <cassert>

#include "rabbitizer.hpp"
#include "fmt/format.h"
#include "fmt/ostream.h"

#include "recompiler/context.h"
#include "analysis.h"
#include "recompiler/operations.h"
#include "recompiler/generator.h"

enum class JalResolutionResult {
    NoMatch,
    Match,
    CreateStatic,
    Ambiguous,
    Error
};

JalResolutionResult resolve_jal(const N64Recomp::Context& context, size_t cur_section_index, uint32_t target_func_vram, size_t& matched_function_index) {
    // Look for symbols with the target vram address
    const N64Recomp::Section& cur_section = context.sections[cur_section_index];
    const auto matching_funcs_find = context.functions_by_vram.find(target_func_vram);
    uint32_t section_vram_start = cur_section.ram_addr;
    uint32_t section_vram_end = cur_section.ram_addr + cur_section.size;
    bool in_current_section = target_func_vram >= section_vram_start && target_func_vram < section_vram_end;
    bool exact_match_found = false;

    // Use a thread local to prevent reallocation across runs and to allow multi-threading in the future.
    thread_local std::vector<size_t> matched_funcs{};
    matched_funcs.clear();

    // Evaluate any functions with the target address to see if they're potential candidates for JAL resolution.
    if (matching_funcs_find != context.functions_by_vram.end()) {
        for (size_t target_func_index : matching_funcs_find->second) {
            const auto& target_func = context.functions[target_func_index];

            // Zero-sized symbol handling. unless there's only one matching target.
            if (target_func.words.empty()) {
                // Allow zero-sized symbols between 0x8F000000 and 0x90000000 for use with patches.
                // TODO make this configurable or come up with a more sensible solution for dealing with manual symbols for patches.
                if (target_func.vram < 0x8F000000 || target_func.vram > 0x90000000) {
                    continue;
                }
            }

            // Immediately accept a function in the same section as this one, since it must also be loaded if the current function is.
            if (target_func.section_index == cur_section_index) {
                exact_match_found = true;
                matched_funcs.clear();
                matched_funcs.push_back(target_func_index);
                break;
            }

            // If the function's section isn't relocatable, add the function as a candidate.
            const auto& target_func_section = context.sections[target_func.section_index];
            if (!target_func_section.relocatable) {
                matched_funcs.push_back(target_func_index);
            }
        }
    }

    // If the target vram is in the current section, only allow exact matches.
    if (in_current_section) {
        // If an exact match was found, use it.
        if (exact_match_found) {
            matched_function_index = matched_funcs[0];
            return JalResolutionResult::Match;
        }
        // Otherwise, create a static function at the target address.
        else {
            return JalResolutionResult::CreateStatic;
        }
    }
    // Otherwise, disambiguate based on the matches found.
    else {
        // If there were no matches then JAL resolution has failed.
        // A static can't be created as the target section is unknown.
        if (matched_funcs.size() == 0) {
            return JalResolutionResult::NoMatch;
        }
        // If there was an exact match, use it.
        else if (matched_funcs.size() == 1) {
            matched_function_index = matched_funcs[0];
            return JalResolutionResult::Match;
        }
        // If there's more than one match, use an indirect jump to resolve the function at runtime.
        else {
            return JalResolutionResult::Ambiguous;
        }
    }

    // This should never be hit, so return an error.
    return JalResolutionResult::Error;
}

using InstrId = rabbitizer::InstrId::UniqueId;
using Cop0Reg = rabbitizer::Registers::Cpu::Cop0;

std::string_view ctx_gpr_prefix(int reg) {
    if (reg != 0) {
        return "ctx->r";
    }
    return "";
}

template <typename GeneratorType>
bool process_instruction(GeneratorType& generator, const N64Recomp::Context& context, const N64Recomp::Function& func, const N64Recomp::FunctionStats& stats, const std::unordered_set<uint32_t>& jtbl_lw_instructions, size_t instr_index, const std::vector<rabbitizer::InstructionCpu>& instructions, std::ostream& output_file, bool indent, bool emit_link_branch, int link_branch_index, size_t reloc_index, bool& needs_link_branch, bool& is_branch_likely, bool tag_reference_relocs, std::span<std::vector<uint32_t>> static_funcs_out) {
    using namespace N64Recomp;

    const auto& section = context.sections[func.section_index];
    const auto& instr = instructions[instr_index];
    needs_link_branch = false;
    is_branch_likely = false;
    uint32_t instr_vram = instr.getVram();
    InstrId instr_id = instr.getUniqueId();

    auto print_indent = [&]() {
        fmt::print(output_file, "    ");
    };

    auto hook_find = func.function_hooks.find(instr_index);
    if (hook_find != func.function_hooks.end()) {
        fmt::print(output_file, "    {}\n", hook_find->second);
        if (indent) {
            print_indent();
        }
    }

    // Output a comment with the original instruction
    print_indent();
    if (instr.isBranch() || instr_id == InstrId::cpu_j) {
        generator.emit_comment(fmt::format("0x{:08X}: {}", instr_vram, instr.disassemble(0, fmt::format("L_{:08X}", (uint32_t)instr.getBranchVramGeneric()))));
    } else if (instr_id == InstrId::cpu_jal) {
        generator.emit_comment(fmt::format("0x{:08X}: {}", instr_vram, instr.disassemble(0, fmt::format("0x{:08X}", (uint32_t)instr.getBranchVramGeneric()))));
    } else {
        generator.emit_comment(fmt::format("0x{:08X}: {}", instr_vram, instr.disassemble(0)));
    }

    // Replace loads for jump table entries into addiu. This leaves the jump table entry's address in the output register
    // instead of the entry's value, which can then be used to determine the offset from the start of the jump table.
    if (jtbl_lw_instructions.contains(instr_vram)) {
        assert(instr_id == InstrId::cpu_lw);
        instr_id = InstrId::cpu_addiu;
    }

    N64Recomp::RelocType reloc_type = N64Recomp::RelocType::R_MIPS_NONE;
    uint32_t reloc_section = 0;
    uint32_t reloc_target_section_offset = 0;
    size_t reloc_reference_symbol = (size_t)-1;

    uint32_t func_vram_end = func.vram + func.words.size() * sizeof(func.words[0]);

    uint16_t imm = instr.Get_immediate();

    // Check if this instruction has a reloc.
    if (section.relocs.size() > 0 && section.relocs[reloc_index].address == instr_vram) {
        // Get the reloc data for this instruction
        const auto& reloc = section.relocs[reloc_index];
        reloc_section = reloc.target_section;

        // Check if the relocation references a relocatable section.
        bool target_relocatable = false;
        if (!reloc.reference_symbol && reloc_section != N64Recomp::SectionAbsolute) {
            const auto& target_section = context.sections[reloc_section];
            target_relocatable = target_section.relocatable;
        }

        // Only process this relocation if the target section is relocatable or if this relocation targets a reference symbol.
        if (target_relocatable || reloc.reference_symbol) {
            // Record the reloc's data.
            reloc_type = reloc.type;
            reloc_target_section_offset = reloc.target_section_offset;
            // Ignore all relocs that aren't MIPS_HI16, MIPS_LO16 or MIPS_26.
            if (reloc_type == N64Recomp::RelocType::R_MIPS_HI16 || reloc_type == N64Recomp::RelocType::R_MIPS_LO16 || reloc_type == N64Recomp::RelocType::R_MIPS_26) {
                if (reloc.reference_symbol) {
                    reloc_reference_symbol = reloc.symbol_index;
                    // Don't try to relocate special section symbols.
                    if (context.is_regular_reference_section(reloc.target_section) || reloc_section == N64Recomp::SectionAbsolute) {
                        bool ref_section_relocatable = context.is_reference_section_relocatable(reloc.target_section);
                        // Resolve HI16 and LO16 reference symbol relocs to non-relocatable sections by patching the instruction immediate.
                        if (!ref_section_relocatable && (reloc_type == N64Recomp::RelocType::R_MIPS_HI16 || reloc_type == N64Recomp::RelocType::R_MIPS_LO16)) {
                            uint32_t ref_section_vram = context.get_reference_section_vram(reloc.target_section);
                            uint32_t full_immediate = reloc.target_section_offset + ref_section_vram;

                            if (reloc_type == N64Recomp::RelocType::R_MIPS_HI16) {
                                imm = (full_immediate >> 16) + ((full_immediate >> 15) & 1);
                            }
                            else if (reloc_type == N64Recomp::RelocType::R_MIPS_LO16) {
                                imm = full_immediate & 0xFFFF;
                            }

                            // The reloc has been processed, so set it to none to prevent it getting processed a second time during instruction code generation.
                            reloc_type = N64Recomp::RelocType::R_MIPS_NONE;
                            reloc_reference_symbol = (size_t)-1;
                        }
                    }
                }
            }

            // Repoint bss relocations at their non-bss counterpart section.
            auto find_bss_it = context.bss_section_to_section.find(reloc_section);
            if (find_bss_it != context.bss_section_to_section.end()) {
                reloc_section = find_bss_it->second;
            }
        }
    }

    auto process_delay_slot = [&](bool use_indent) {
        if (instr_index < instructions.size() - 1) {
            bool dummy_needs_link_branch;
            bool dummy_is_branch_likely;
            size_t next_reloc_index = reloc_index;
            uint32_t next_vram = instr_vram + 4;
            if (reloc_index + 1 < section.relocs.size() && next_vram > section.relocs[reloc_index].address) {
                next_reloc_index++;
            }
            if (!process_instruction(generator, context, func, stats, jtbl_lw_instructions, instr_index + 1, instructions, output_file, use_indent, false, link_branch_index, next_reloc_index, dummy_needs_link_branch, dummy_is_branch_likely, tag_reference_relocs, static_funcs_out)) {
                return false;
            }
        }
        return true;
    };

    auto print_link_branch = [&]() {
        if (needs_link_branch) {
            print_indent();
            generator.emit_goto(fmt::format("after_{}", link_branch_index));
        }
    };

    auto print_return_with_delay_slot = [&]() {
        if (!process_delay_slot(false)) {
            return false;
        }
        print_indent();
        generator.emit_return(context);
        print_link_branch();
        return true;
    };

    auto print_goto_with_delay_slot = [&](const std::string& target) {
        if (!process_delay_slot(false)) {
            return false;
        }
        print_indent();
        generator.emit_goto(target);
        print_link_branch();
        return true;
    };

    auto print_func_call_by_register = [&](int reg) {
        if (!process_delay_slot(false)) {
            return false;
        }
        print_indent();
        generator.emit_function_call_by_register(reg);
        print_link_branch();
        return true;
    };

    auto print_func_call_by_address = [&generator, reloc_target_section_offset, reloc_section, reloc_reference_symbol, reloc_type, &context, &func, &static_funcs_out, &needs_link_branch, &print_indent, &process_delay_slot, &print_link_branch]
        (uint32_t target_func_vram, bool tail_call = false, bool indent = false)
    {
        bool call_by_lookup = false;
        bool call_by_name = false;
        // Event symbol, emit a call to the runtime to trigger this event.
        if (reloc_section == N64Recomp::SectionEvent) {
            needs_link_branch = !tail_call;
            if (indent) {
                print_indent();
            }
            if (!process_delay_slot(false)) {
                return false;
            }
            print_indent();
            generator.emit_trigger_event((uint32_t)reloc_reference_symbol);
            print_link_branch();
        }
        // Normal symbol or reference symbol, 
        else {
            std::string jal_target_name{};
            size_t matched_func_index = (size_t)-1;
            if (reloc_reference_symbol != (size_t)-1) {
                if (reloc_type != N64Recomp::RelocType::R_MIPS_26) {
                    fmt::print(stderr, "Unsupported reloc type {} on jal instruction in {}\n", (int)reloc_type, func.name);
                    return false;
                }

                if (!context.skip_validating_reference_symbols) {
                    const auto& ref_symbol = context.get_reference_symbol(reloc_section, reloc_reference_symbol);
                    if (ref_symbol.section_offset != reloc_target_section_offset) {
                        fmt::print(stderr, "Function {} uses a MIPS_R_26 addend, which is not supported yet\n", func.name);
                        return false;
                    }
                }
            }
            else {
                JalResolutionResult jal_result = resolve_jal(context, func.section_index, target_func_vram, matched_func_index);

                switch (jal_result) {
                    case JalResolutionResult::NoMatch:
                        fmt::print(stderr, "No function found for jal target: 0x{:08X}\n", target_func_vram);
                        return false;
                    case JalResolutionResult::Match:
                        jal_target_name = context.functions[matched_func_index].name;
                        break;
                    case JalResolutionResult::CreateStatic:
                        // Create a static function add it to the static function list for this section.
                        jal_target_name = fmt::format("static_{}_{:08X}", func.section_index, target_func_vram);
                        static_funcs_out[func.section_index].push_back(target_func_vram);
                        call_by_name = true;
                        break;
                    case JalResolutionResult::Ambiguous:
                        fmt::print(stderr, "[Info] Ambiguous jal target 0x{:08X} in function {}, falling back to function lookup\n", target_func_vram, func.name);
                        // Relocation isn't necessary for jumps inside a relocatable section, as this code path will never run if the target vram
                        // is in the current function's section (see the branch for `in_current_section` above).
                        // If a game ever needs to jump between multiple relocatable sections, relocation will be necessary here.
                        call_by_lookup = true;
                        break;
                    case JalResolutionResult::Error:
                        fmt::print(stderr, "Internal error when resolving jal to address 0x{:08X} in function {}. Please report this issue.\n", target_func_vram, func.name);
                        return false;
                }
            }
            needs_link_branch = !tail_call;
            if (indent) {
                print_indent();
            }
            if (!process_delay_slot(false)) {
                return false;
            }
            print_indent();
            if (reloc_reference_symbol != (size_t)-1) {
                generator.emit_function_call_reference_symbol(context, reloc_section, reloc_reference_symbol, reloc_target_section_offset);
            }
            else if (call_by_lookup) {
                generator.emit_function_call_lookup(target_func_vram);
            }
            else if (call_by_name) {
                generator.emit_named_function_call(jal_target_name);
            }
            else {
                generator.emit_function_call(context, matched_func_index);
            }
            print_link_branch();
        }
        return true;
    };

    auto print_branch = [&](uint32_t branch_target) {
        // If the branch target is outside the current function, check if it can be treated as a tail call.
        if (branch_target < func.vram || branch_target >= func_vram_end) {
            // If the branch target is the start of some known function, this can be handled as a tail call.
            // FIXME: how to deal with static functions?
            if (context.functions_by_vram.find(branch_target) != context.functions_by_vram.end()) {
                fmt::print("Tail call in {} to 0x{:08X}\n", func.name, branch_target);
                if (!print_func_call_by_address(branch_target, true, true)) {
                    return false;
                }
<<<<<<< HEAD
                print_line("    return");
=======
                print_indent();
                generator.emit_return(context);
                // TODO check if this branch close should exist.
                // print_indent();
                // generator.emit_branch_close();
>>>>>>> 49bf144b
                return true;
            }

            fmt::print(stderr, "[Warn] Function {} is branching outside of the function (to 0x{:08X})\n", func.name, branch_target);
        }

        if (!process_delay_slot(true)) {
            return false;
        }

        print_indent();
        print_indent();
        generator.emit_goto(fmt::format("L_{:08X}", branch_target));
        // TODO check if this link branch ever exists.
        if (needs_link_branch) {
            print_indent();
            print_indent();
            generator.emit_goto(fmt::format("after_{}", link_branch_index));
        }
        return true;
    };

    if (indent) {
        print_indent();
    }

    int rd = (int)instr.GetO32_rd();
    int rs = (int)instr.GetO32_rs();
    int rt = (int)instr.GetO32_rt();
    int sa = (int)instr.Get_sa();

    int fd = (int)instr.GetO32_fd();
    int fs = (int)instr.GetO32_fs();
    int ft = (int)instr.GetO32_ft();

    int cop1_cs = (int)instr.Get_cop1cs();

    bool handled = true;

    switch (instr_id) {
    case InstrId::cpu_nop:
        fmt::print(output_file, "\n");
        break;
    // Cop0 (Limited functionality)
    case InstrId::cpu_mfc0:
        {
            Cop0Reg reg = instr.Get_cop0d();
            switch (reg) {
            case Cop0Reg::COP0_Status:
                print_indent();
                generator.emit_cop0_status_read(rt);
                break;
            default:
                fmt::print(stderr, "Unhandled cop0 register in mfc0: {}\n", (int)reg);
                return false;
            }
            break;
        }
    case InstrId::cpu_mtc0:
        {
            Cop0Reg reg = instr.Get_cop0d();
            switch (reg) {
            case Cop0Reg::COP0_Status:
                print_indent();
                generator.emit_cop0_status_write(rt);
                break;
            default:
                fmt::print(stderr, "Unhandled cop0 register in mtc0: {}\n", (int)reg);
                return false;
            }
            break;
        }
    // Arithmetic
    case InstrId::cpu_add:
    case InstrId::cpu_addu:
        {
            // Check if this addu belongs to a jump table load
            auto find_result = std::find_if(stats.jump_tables.begin(), stats.jump_tables.end(),
                [instr_vram](const N64Recomp::JumpTable& jtbl) {
                return jtbl.addu_vram == instr_vram;
            });
            // If so, create a temp to preserve the addend register's value
            if (find_result != stats.jump_tables.end()) {
                const N64Recomp::JumpTable& cur_jtbl = *find_result;
                print_indent();
                generator.emit_jtbl_addend_declaration(cur_jtbl, cur_jtbl.addend_reg);
            }
        }
        break;
    case InstrId::cpu_mult:
    case InstrId::cpu_dmult:
    case InstrId::cpu_multu:
    case InstrId::cpu_dmultu:
    case InstrId::cpu_div:
    case InstrId::cpu_ddiv:
    case InstrId::cpu_divu:
    case InstrId::cpu_ddivu:
        print_indent();
        generator.emit_muldiv(instr_id, rs, rt);
        break;
    // Branches
    case InstrId::cpu_jal:
        if (!print_func_call_by_address(instr.getBranchVramGeneric())) {
            return false;
        }
        break;
    case InstrId::cpu_jalr:
        // jalr can only be handled with $ra as the return address register
        if (rd != (int)rabbitizer::Registers::Cpu::GprO32::GPR_O32_ra) {
            fmt::print(stderr, "Invalid return address reg for jalr: f{}\n", rd);
            return false;
        }
        needs_link_branch = true;
        print_func_call_by_register(rs);
        break;
    case InstrId::cpu_j:
    case InstrId::cpu_b:
        {
            uint32_t branch_target = instr.getBranchVramGeneric();
            if (branch_target == instr_vram) {
                print_indent();
                generator.emit_pause_self();
            }
            // Check if the branch is within this function
            else if (branch_target >= func.vram && branch_target < func_vram_end) {
                print_goto_with_delay_slot(fmt::format("L_{:08X}", branch_target));
            }
            // This may be a tail call in the middle of the control flow due to a previous check
            // For example:
            // ```c
            // void test() {
            //     if (SOME_CONDITION) {
            //         do_a();
            //     } else {
            //         do_b();
            //     }
            // }
            // ```
            // FIXME: how to deal with static functions?
            else if (context.functions_by_vram.find(branch_target) != context.functions_by_vram.end()) {
                fmt::print("[Info] Tail call in {} to 0x{:08X}\n", func.name, branch_target);
                if (!print_func_call_by_address(branch_target, true)) {
                    return false;
                }
                print_indent();
                generator.emit_return(context);
            }
            else {
                fmt::print(stderr, "Unhandled branch in {} at 0x{:08X} to 0x{:08X}\n", func.name, instr_vram, branch_target);
                return false;
            }
        }
        break;
    case InstrId::cpu_jr:
        if (rs == (int)rabbitizer::Registers::Cpu::GprO32::GPR_O32_ra) {
            print_return_with_delay_slot();
        } else {
            auto jtbl_find_result = std::find_if(stats.jump_tables.begin(), stats.jump_tables.end(),
                [instr_vram](const N64Recomp::JumpTable& jtbl) {
                    return jtbl.jr_vram == instr_vram;
                });

            if (jtbl_find_result != stats.jump_tables.end()) {
                const N64Recomp::JumpTable& cur_jtbl = *jtbl_find_result;
                if (!process_delay_slot(false)) {
                    return false;
                }
                print_indent();
                generator.emit_switch(context, cur_jtbl, rs);
                for (size_t entry_index = 0; entry_index < cur_jtbl.entries.size(); entry_index++) {
                    print_indent();
                    print_indent();
                    generator.emit_case(entry_index, fmt::format("L_{:08X}", cur_jtbl.entries[entry_index]));
                }
                print_indent();
                print_indent();
                generator.emit_switch_error(instr_vram, cur_jtbl.vram);
                print_indent();
                generator.emit_switch_close();
                break;
            }

            fmt::print("[Info] Indirect tail call in {}\n", func.name);
            print_func_call_by_register(rs);
            print_indent();
            generator.emit_return(context);
            break;
        }
        break;
    case InstrId::cpu_syscall:
        print_indent();
        generator.emit_syscall(instr_vram);
        // syscalls don't link, so treat it like a tail call
        print_indent();
        generator.emit_return(context);
        break;
    case InstrId::cpu_break:
        print_indent();
        generator.emit_do_break(instr_vram);
        break;

    // Cop1 rounding mode
    case InstrId::cpu_ctc1:
        if (cop1_cs != 31) {
            fmt::print(stderr, "Invalid FP control register for ctc1: {}\n", cop1_cs);
            return false;
        }
        print_indent();
        generator.emit_cop1_cs_write(rt);
        break;
    case InstrId::cpu_cfc1:
        if (cop1_cs != 31) {
            fmt::print(stderr, "Invalid FP control register for cfc1: {}\n", cop1_cs);
            return false;
        }
        print_indent();
        generator.emit_cop1_cs_read(rt);
        break;
    default:
        handled = false;
        break;
    }

    InstructionContext instruction_context{};
    instruction_context.rd = rd;
    instruction_context.rs = rs;
    instruction_context.rt = rt;
    instruction_context.sa = sa;
    instruction_context.fd = fd;
    instruction_context.fs = fs;
    instruction_context.ft = ft;
    instruction_context.cop1_cs = cop1_cs;
    instruction_context.imm16 = imm;
    instruction_context.reloc_tag_as_reference = (reloc_reference_symbol != (size_t)-1) && tag_reference_relocs;
    instruction_context.reloc_type = reloc_type;
    instruction_context.reloc_section_index = reloc_section;
    instruction_context.reloc_target_section_offset = reloc_target_section_offset;
    
    auto do_check_fr = [](const GeneratorType& generator, const InstructionContext& ctx, Operand operand) {
        switch (operand) {
            case Operand::Fd:
            case Operand::FdDouble:
            case Operand::FdU32L:
            case Operand::FdU32H:
            case Operand::FdU64:
                generator.emit_check_fr(ctx.fd);
                break;
            case Operand::Fs:
            case Operand::FsDouble:
            case Operand::FsU32L:
            case Operand::FsU32H:
            case Operand::FsU64:
                generator.emit_check_fr(ctx.fs);
                break;
            case Operand::Ft:
            case Operand::FtDouble:
            case Operand::FtU32L:
            case Operand::FtU32H:
            case Operand::FtU64:
                generator.emit_check_fr(ctx.ft);
                break;
            default:
                // No MIPS3 float check needed for non-float operands.
                break;
        }
    };
    
    auto do_check_nan = [](const GeneratorType& generator, const InstructionContext& ctx, Operand operand) {
        switch (operand) {
            case Operand::Fd:
                generator.emit_check_nan(ctx.fd, false);
                break;
            case Operand::Fs:
                generator.emit_check_nan(ctx.fs, false);
                break;
            case Operand::Ft:
                generator.emit_check_nan(ctx.ft, false);
                break;
            case Operand::FdDouble:
                generator.emit_check_nan(ctx.fd, true);
                break;
            case Operand::FsDouble:
                generator.emit_check_nan(ctx.fs, true);
                break;
            case Operand::FtDouble:
                generator.emit_check_nan(ctx.ft, true);
                break;
            default:
                // No NaN checks needed for non-float operands.
                break;
        }
    };

    auto find_binary_it = binary_ops.find(instr_id);
    if (find_binary_it != binary_ops.end()) {
        print_indent();
        const BinaryOp& op = find_binary_it->second;
        
        if (op.check_fr) {
            do_check_fr(generator, instruction_context, op.output);
            do_check_fr(generator, instruction_context, op.operands.operands[0]);
            do_check_fr(generator, instruction_context, op.operands.operands[1]);
        }

        if (op.check_nan) {
            do_check_nan(generator, instruction_context, op.operands.operands[0]);
            do_check_nan(generator, instruction_context, op.operands.operands[1]);
            fmt::print(output_file, "\n");
            print_indent();
        }

        generator.process_binary_op(op, instruction_context);
        handled = true;
    }

    auto find_unary_it = unary_ops.find(instr_id);
    if (find_unary_it != unary_ops.end()) {
        print_indent();
        const UnaryOp& op = find_unary_it->second;
        
        if (op.check_fr) {
            do_check_fr(generator, instruction_context, op.output);
            do_check_fr(generator, instruction_context, op.input);
        }

        if (op.check_nan) {
            do_check_nan(generator, instruction_context, op.input);
            fmt::print(output_file, "\n");
            print_indent();
        }

        generator.process_unary_op(op, instruction_context);
        handled = true;
    }

    auto find_conditional_branch_it = conditional_branch_ops.find(instr_id);
    if (find_conditional_branch_it != conditional_branch_ops.end()) {
        print_indent();
        // TODO combining the branch condition and branch target into one generator call would allow better optimization in the runtime's JIT generator.
        // This would require splitting into a conditional jump method and conditional function call method.
        generator.emit_branch_condition(find_conditional_branch_it->second, instruction_context);

        print_indent();
        if (find_conditional_branch_it->second.link) {
            if (!print_func_call_by_address(instr.getBranchVramGeneric())) {
                return false;
            }
        }
        else {
            if (!print_branch((uint32_t)instr.getBranchVramGeneric())) {
                return false;
            }
        }

        print_indent();
        generator.emit_branch_close();
        
        is_branch_likely = find_conditional_branch_it->second.likely;
        handled = true;
    }

    auto find_store_it = store_ops.find(instr_id);
    if (find_store_it != store_ops.end()) {
        print_indent();
        const StoreOp& op = find_store_it->second;

        if (op.type == StoreOpType::SDC1) {
            do_check_fr(generator, instruction_context, op.value_input);
        }

        generator.process_store_op(op, instruction_context);
        handled = true;
    }

    if (!handled) {
        fmt::print(stderr, "Unhandled instruction: {}\n", instr.getOpcodeName());
        return false;
    }

    // TODO is this used?
    if (emit_link_branch) {
        print_indent();
        generator.emit_label(fmt::format("after_{}", link_branch_index));
    }

    return true;
}

template <typename GeneratorType>
bool recompile_function_impl(GeneratorType& generator, const N64Recomp::Context& context, size_t func_index, std::ostream& output_file, std::span<std::vector<uint32_t>> static_funcs_out, bool tag_reference_relocs) {
    const N64Recomp::Function& func = context.functions[func_index];
    //fmt::print("Recompiling {}\n", func.name);
    std::vector<rabbitizer::InstructionCpu> instructions;

    generator.emit_function_start(func.name, func_index);

    if (context.trace_mode) {
        fmt::print(output_file,
            "    TRACE_ENTRY()\n",
            func.name);
    }

    // Skip analysis and recompilation of this function is stubbed.
    if (!func.stubbed) {
        // Use a set to sort and deduplicate labels
        std::set<uint32_t> branch_labels;
        instructions.reserve(func.words.size());

        auto hook_find = func.function_hooks.find(-1);
        if (hook_find != func.function_hooks.end()) {
            fmt::print(output_file, "    {}\n", hook_find->second);
        }

        // First pass, disassemble each instruction and collect branch labels
        uint32_t vram = func.vram;
        for (uint32_t word : func.words) {
            const auto& instr = instructions.emplace_back(byteswap(word), vram);

            // If this is a branch or a direct jump, add it to the local label list
            if (instr.isBranch() || instr.getUniqueId() == rabbitizer::InstrId::UniqueId::cpu_j) {
                branch_labels.insert((uint32_t)instr.getBranchVramGeneric());
            }

            // Advance the vram address by the size of one instruction
            vram += 4;
        }

        // Analyze function
        N64Recomp::FunctionStats stats{};
        if (!N64Recomp::analyze_function(context, func, instructions, stats)) {
            fmt::print(stderr, "Failed to analyze {}\n", func.name);
            output_file.clear();
            return false;
        }

        std::unordered_set<uint32_t> jtbl_lw_instructions{};

        // Add jump table labels into function
        for (const auto& jtbl : stats.jump_tables) {
            jtbl_lw_instructions.insert(jtbl.lw_vram);
            for (uint32_t jtbl_entry : jtbl.entries) {
                branch_labels.insert(jtbl_entry);
            }
        }

        // Second pass, emit code for each instruction and emit labels
        auto cur_label = branch_labels.cbegin();
        vram = func.vram;
        int num_link_branches = 0;
        int num_likely_branches = 0;
        bool needs_link_branch = false;
        bool in_likely_delay_slot = false;
        const auto& section = context.sections[func.section_index];
        size_t reloc_index = 0;
        for (size_t instr_index = 0; instr_index < instructions.size(); ++instr_index) {
            bool had_link_branch = needs_link_branch;
            bool is_branch_likely = false;
            // If we're in the delay slot of a likely instruction, emit a goto to skip the instruction before any labels
            if (in_likely_delay_slot) {
                generator.emit_goto(fmt::format("skip_{}", num_likely_branches));
            }
            // If there are any other branch labels to insert and we're at the next one, insert it
            if (cur_label != branch_labels.end() && vram >= *cur_label) {
                generator.emit_label(fmt::format("L_{:08X}", *cur_label));
                ++cur_label;
            }

            // Advance the reloc index until we reach the last one or until we get to/pass the current instruction
            while ((reloc_index + 1) < section.relocs.size() && section.relocs[reloc_index].address < vram) {
                reloc_index++;
            }

            // Process the current instruction and check for errors
            if (process_instruction(generator, context, func, stats, jtbl_lw_instructions, instr_index, instructions, output_file, false, needs_link_branch, num_link_branches, reloc_index, needs_link_branch, is_branch_likely, tag_reference_relocs, static_funcs_out) == false) {
                fmt::print(stderr, "Error in recompiling {}, clearing output file\n", func.name);
                output_file.clear();
                return false;
            }
            // If a link return branch was generated, advance the number of link return branches
            if (had_link_branch) {
                num_link_branches++;
            }
            // Now that the instruction has been processed, emit a skip label for the likely branch if needed
            if (in_likely_delay_slot) {
                fmt::print(output_file, "    ");
                generator.emit_label(fmt::format("skip_{}", num_likely_branches));
                num_likely_branches++;
            }
            // Mark the next instruction as being in a likely delay slot if the 
            in_likely_delay_slot = is_branch_likely;
            // Advance the vram address by the size of one instruction
            vram += 4;
        }
    }

    // Terminate the function
    generator.emit_function_end();
    
    return true;
}

// Wrap the templated function with CGenerator as the template parameter.
bool N64Recomp::recompile_function(const N64Recomp::Context& context, size_t function_index, std::ostream& output_file, std::span<std::vector<uint32_t>> static_funcs_out, bool tag_reference_relocs) {
    CGenerator generator{output_file};
    return recompile_function_impl(generator, context, function_index, output_file, static_funcs_out, tag_reference_relocs);
}

bool N64Recomp::recompile_function_custom(Generator& generator, const Context& context, size_t function_index, std::ostream& output_file, std::span<std::vector<uint32_t>> static_funcs_out, bool tag_reference_relocs) {
    return recompile_function_impl(generator, context, function_index, output_file, static_funcs_out, tag_reference_relocs);
}<|MERGE_RESOLUTION|>--- conflicted
+++ resolved
@@ -362,15 +362,11 @@
                 if (!print_func_call_by_address(branch_target, true, true)) {
                     return false;
                 }
-<<<<<<< HEAD
-                print_line("    return");
-=======
                 print_indent();
                 generator.emit_return(context);
                 // TODO check if this branch close should exist.
                 // print_indent();
                 // generator.emit_branch_close();
->>>>>>> 49bf144b
                 return true;
             }
 
