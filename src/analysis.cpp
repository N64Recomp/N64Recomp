--- conflicted
+++ resolved
@@ -238,7 +238,7 @@
                 reg_states[rs].loaded_lw_vram,
                 reg_states[rs].loaded_addu_vram,
                 instr.getVram(),
-<<<<<<< HEAD
+                0, // section index gets filled in later
                 std::nullopt,
                 std::vector<uint32_t>{}
             );
@@ -250,10 +250,8 @@
                 reg_states[rs].loaded_lw_vram,
                 reg_states[rs].loaded_addu_vram,
                 instr.getVram(),
+                0, // section index gets filled in later
                 reg_states[rs].prev_got_offset,
-=======
-                0, // section index gets filled in later
->>>>>>> 49bf144b
                 std::vector<uint32_t>{}
             );
         }
